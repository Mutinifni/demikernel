// Copyright (c) Microsoft Corporation.
// Licensed under the MIT license.

#include "lwip_queue.hh"

#include <arpa/inet.h>
#include <boost/chrono.hpp>
#include <boost/program_options/options_description.hpp>
#include <boost/program_options/parsers.hpp>
#include <boost/program_options/variables_map.hpp>
#include <cassert>
#include <cassert>
#include <cstdint>
#include <cstdio>
#include <cstdlib>
#include <cstring>
#include <dmtr/annot.h>
#include <dmtr/cast.h>
#include <dmtr/latency.h>
#include <dmtr/trace.hh>
#include <dmtr/time.hh>
#include <dmtr/libos.h>
#include <dmtr/sga.h>
#include <iostream>
#include <dmtr/libos/mem.h>
#include <dmtr/libos/raii_guard.hh>
#include <netinet/in.h>
#include <rte_ether.h>
#include <rte_common.h>
#include <rte_cycles.h>
#include <rte_eal.h>
#include <rte_ip.h>
#include <rte_lcore.h>
#include <rte_memcpy.h>
#include <rte_udp.h>
#include <unistd.h>
#include <yaml-cpp/yaml.h>

#define RTE_LIBRTE_PDUMP 1

#ifdef RTE_LIBRTE_PDUMP
#include <rte_pdump.h>
#endif

namespace bpo = boost::program_options;

/** Fragmentation and reassembly related variables */
#define MTU_LEN                 1500
#define GSO_MBUFS_PER_CORE      127
#define GSO_MBUF_SEG_SIZE       128
#define GSO_MBUF_CACHE_SIZE     32
#define GSO_MBUFS_NUM \
    (GSO_MBUFS_PER_CORE * GSO_MBUF_CACHE_SIZE)

#define IP_FRAG_TBL_BUCKET_ENTRIES  2 /** Should be power of two. */
#define MAX_FLOW_NUM    UINT16_MAX /** FIXME could probably be lowered */
#define MAX_FRAG_NUM RTE_LIBRTE_IP_FRAG_MAX_FRAG

/** Memory pool and rings related variables */
#define MAX_TX_MBUFS           128
#define MAX_PKT_BURST          64

#define NUM_MBUFS               16383 // 2^14 - 1
#define MBUF_CACHE_SIZE         512 // L3 size / MBUF_DATA_SIZE
#define RX_RING_SIZE            128
#define TX_RING_SIZE            512
#define RTE_RX_DESC_DEFAULT     1024
#define MBUF_DATA_SIZE          5000 //65535
#define BUF_SIZE                RTE_MBUF_DEFAULT_DATAROOM

/** Protocol related varialbes */
#define IP_DEFTTL  64   /* from RFC 1340. */
#define IP_VERSION 0x40
#define IP_HDRLEN  0x05 /* default IP header length == five 32-bits words. */
#define IP_VHL_DEF (IP_VERSION | IP_HDRLEN)
//#define DMTR_DEBUG 1
//#define DMTR_TRACE 1
//#define DMTR_PROFILE 1
#define TIME_ZEUS_LWIP 1

/*
 * RX and TX Prefetch, Host, and Write-back threshold values should be
 * carefully set for optimal performance. Consult the network
 * controller's datasheet and supporting DPDK documentation for guidance
 * on how these parameters should be set.
 */
#define RX_PTHRESH          0 /**< Default values of RX prefetch threshold reg. */
#define RX_HTHRESH          0 /**< Default values of RX host threshold reg. */
#define RX_WTHRESH          0 /**< Default values of RX write-back threshold reg. */

/*
 * These default values are optimized for use with the Intel(R) 82599 10 GbE
 * Controller and the DPDK ixgbe PMD. Consider using other values for other
 * network controllers and/or network drivers.
 */
#define TX_PTHRESH          0 /**< Default values of TX prefetch threshold reg. */
#define TX_HTHRESH          0  /**< Default values of TX host threshold reg. */
#define TX_WTHRESH          0  /**< Default values of TX write-back threshold reg. */

/*
 * Configurable number of RX/TX ring descriptors
 */
#define RTE_TEST_RX_DESC_DEFAULT    128
#define RTE_TEST_TX_DESC_DEFAULT    128

#if DMTR_PROFILE
std::unordered_map<pthread_t, latency_ptr_type> read_latencies;
std::unordered_map<pthread_t, latency_ptr_type> write_latencies;
static std::mutex r_latencies_mutex;
static std::mutex w_latencies_mutex;
#endif

#if DMTR_TRACE
std::unordered_map<pthread_t, trace_ptr_type> pop_token_traces;
std::unordered_map<pthread_t, trace_ptr_type> push_token_traces;
static std::mutex pop_token_traces_mutex;
static std::mutex push_token_traces_mutex;
#endif

<<<<<<< HEAD
const struct rte_ether_addr dmtr::lwip_queue::ether_broadcast = {
=======
const rte_ether_addr dmtr::lwip_queue::ether_broadcast = {
>>>>>>> 49b1500c
    .addr_bytes = {0xff, 0xff, 0xff, 0xff, 0xff, 0xff}
};


lwip_addr::lwip_addr(const struct sockaddr_in &addr)
    : addr(addr)
{
    this->addr.sin_family = AF_INET;
    memset((void *)this->addr.sin_zero, 0, sizeof(addr.sin_zero));
}

lwip_addr::lwip_addr()
{
    memset((void *)&addr, 0, sizeof(addr));
}

bool
operator==(const lwip_addr &a,
           const lwip_addr &b)
{
    if (a.addr.sin_addr.s_addr == INADDR_ANY || b.addr.sin_addr.s_addr == INADDR_ANY) {
        return true;
    } else {
        return (a.addr.sin_addr.s_addr == b.addr.sin_addr.s_addr) &&
            (a.addr.sin_port == b.addr.sin_port);
    }
}

bool
operator!=(const lwip_addr &a,
           const lwip_addr &b)
{
    return !(a == b);
}

bool
operator<(const lwip_addr &a,
          const lwip_addr &b)
{
    return (memcmp(&a.addr, &b.addr, sizeof(a.addr)) < 0);
}

lwip_4tuple::lwip_4tuple(const lwip_addr &src_addr,
                         const lwip_addr &dst_addr)
    : src_addr(src_addr), dst_addr(dst_addr) {}

lwip_4tuple::lwip_4tuple()
{
    memset((void *)&src_addr, 0, sizeof(src_addr));
    memset((void *)&dst_addr, 0, sizeof(dst_addr));
}

bool
operator==(const lwip_4tuple &a,
           const lwip_4tuple &b)
{
    return (a.src_addr == b.src_addr && a.dst_addr == b.dst_addr);
}

bool
operator!=(const lwip_4tuple &a,
           const lwip_4tuple &b)
{
    return !(a == b);
}

bool
operator<(const lwip_4tuple &a,
          const lwip_4tuple &b)
{
    return (a.src_addr < b.src_addr || a.dst_addr < b.dst_addr);
}

struct rte_mempool *dmtr::lwip_queue::our_mbuf_pool = NULL;
bool dmtr::lwip_queue::our_dpdk_init_flag = false;
// local ports bound for incoming connections, used to demultiplex incoming new messages for accept
std::map<lwip_4tuple, std::queue<dmtr_sgarray_t> *> dmtr::lwip_queue::our_recv_queues;
std::unordered_map<std::string, struct in_addr> dmtr::lwip_queue::our_mac_to_ip_table;
<<<<<<< HEAD
std::unordered_map<in_addr_t, struct rte_ether_addr> dmtr::lwip_queue::our_ip_to_mac_table;

int dmtr::lwip_queue::ip_to_mac(struct rte_ether_addr &mac_out, const struct in_addr &ip)
=======
std::unordered_map<in_addr_t, rte_ether_addr> dmtr::lwip_queue::our_ip_to_mac_table;

int dmtr::lwip_queue::ip_to_mac(rte_ether_addr &mac_out, const struct in_addr &ip)
>>>>>>> 49b1500c
{
    auto it = our_ip_to_mac_table.find(ip.s_addr);
    DMTR_TRUE(ENOENT, our_ip_to_mac_table.cend() != it);
    mac_out = it->second;
    return 0;
}

<<<<<<< HEAD
int dmtr::lwip_queue::mac_to_ip(struct in_addr &ip_out, const struct rte_ether_addr &mac)
=======
int dmtr::lwip_queue::mac_to_ip(struct in_addr &ip_out, const rte_ether_addr &mac)
>>>>>>> 49b1500c
{
    std::string mac_s(reinterpret_cast<const char *>(mac.addr_bytes), RTE_ETHER_ADDR_LEN);
    auto it = our_mac_to_ip_table.find(mac_s);
    DMTR_TRUE(ENOENT, our_mac_to_ip_table.cend() != it);
    ip_out = it->second;
    return 0;
}

thread_local bool first_insert = true;

bool
dmtr::lwip_queue::insert_recv_queue(const lwip_4tuple &tup,
                                    const dmtr_sgarray_t &sga)
{
    if (first_insert) {
        std::cout << "FIRST INSERT ON THREAD" << std::endl;
        first_insert = false;
    }
    auto it = our_recv_queues.find(tup);
    if (it == our_recv_queues.end()) {
        return false;
    }
    it->second->push(sga);
    return true;
}

int dmtr::lwip_queue::ip_sum(uint16_t &sum_out, const uint16_t *hdr, int hdr_len) {
    DMTR_NOTNULL(EINVAL, hdr);
    uint32_t sum = 0;

    while (hdr_len > 1) {
        sum += *hdr++;
        if (sum & 0x80000000) {
            sum = (sum & 0xFFFF) + (sum >> 16);
        }
        hdr_len -= 2;
    }

    while (sum >> 16) {
        sum = (sum & 0xFFFF) + (sum >> 16);
    }

    sum_out = ~sum;
    return 0;
}

<<<<<<< HEAD
int dmtr::lwip_queue::print_ether_addr(FILE *f, struct rte_ether_addr &eth_addr) {
=======
int dmtr::lwip_queue::print_ether_addr(FILE *f, rte_ether_addr &eth_addr) {
>>>>>>> 49b1500c
    DMTR_NOTNULL(EINVAL, f);

    char buf[RTE_ETHER_ADDR_FMT_SIZE];
    rte_ether_format_addr(buf, RTE_ETHER_ADDR_FMT_SIZE, &eth_addr);
    fputs(buf, f);
    return 0;
}

int dmtr::lwip_queue::print_link_status(FILE *f, uint16_t port_id, const struct rte_eth_link *link) {
    DMTR_NOTNULL(EINVAL, f);
    DMTR_TRUE(ERANGE, ::rte_eth_dev_is_valid_port(port_id));

    struct rte_eth_link link2 = {};
    if (NULL == link) {
        DMTR_OK(rte_eth_link_get_nowait(port_id, link2));
        link = &link2;
    }
    if (ETH_LINK_UP == link->link_status) {
        const char * const duplex = ETH_LINK_FULL_DUPLEX == link->link_duplex ?  "full" : "half";
        fprintf(f, "Port %d Link Up - speed %u " "Mbps - %s-duplex\n", port_id, link->link_speed, duplex);
    } else {
        printf("Port %d Link Down\n", port_id);
    }

    return 0;
}

int dmtr::lwip_queue::wait_for_link_status_up(uint16_t port_id)
{
    DMTR_TRUE(ERANGE, ::rte_eth_dev_is_valid_port(port_id));

    const size_t sleep_duration_ms = 100;
    const size_t retry_count = 90;

    struct rte_eth_link link = {};
    for (size_t i = 0; i < retry_count; ++i) {
        DMTR_OK(rte_eth_link_get_nowait(port_id, link));
        if (ETH_LINK_UP == link.link_status) {
            DMTR_OK(print_link_status(stderr, port_id, &link));
            return 0;
        }

        rte_delay_ms(sleep_duration_ms);
    }

    DMTR_OK(print_link_status(stderr, port_id, &link));
    return ECONNREFUSED;
}

#define REQUESTED_DEV_TX_OFFLOADS \
    (DEV_TX_OFFLOAD_IPV4_CKSUM | \
     DEV_TX_OFFLOAD_UDP_CKSUM | \
     DEV_TX_OFFLOAD_MULTI_SEGS | \
     DEV_TX_OFFLOAD_TCP_TSO)

/*
 * Initializes a given port using global settings and with the RX buffers
 * coming from the mbuf_pool passed as a parameter.
 */
int dmtr::lwip_queue::init_dpdk_port(uint16_t port_id, struct rte_mempool &mbuf_pool) {
    DMTR_TRUE(ERANGE, ::rte_eth_dev_is_valid_port(port_id));

    const uint16_t rx_rings = 1;
    const uint16_t tx_rings = 1;
    const uint16_t nb_rxd = RX_RING_SIZE;
    const uint16_t nb_txd = TX_RING_SIZE;

    struct ::rte_eth_dev_info dev_info = {};
    DMTR_OK(rte_eth_dev_info_get(port_id, dev_info));

    struct ::rte_eth_conf port_conf = {};
    port_conf.rxmode.max_rx_pkt_len = RTE_ETHER_MAX_LEN;
    port_conf.rxmode.mq_mode = ETH_MQ_RX_RSS;
    port_conf.rxmode.offloads = DEV_RX_OFFLOAD_SCATTER | DEV_RX_OFFLOAD_JUMBO_FRAME;
    port_conf.rx_adv_conf.rss_conf.rss_hf = ETH_RSS_IP | dev_info.flow_type_rss_offloads;
    port_conf.txmode.mq_mode = ETH_MQ_TX_NONE;
    port_conf.txmode.offloads = REQUESTED_DEV_TX_OFFLOADS;

    struct ::rte_eth_rxconf rx_conf = {};
    rx_conf.rx_thresh.pthresh = RX_PTHRESH;
    rx_conf.rx_thresh.hthresh = RX_HTHRESH;
    rx_conf.rx_thresh.wthresh = RX_WTHRESH;
    rx_conf.rx_free_thresh = 32;

    struct ::rte_eth_txconf tx_conf = {};
    tx_conf.tx_thresh.pthresh = TX_PTHRESH;
    tx_conf.tx_thresh.hthresh = TX_HTHRESH;
    tx_conf.tx_thresh.wthresh = TX_WTHRESH;

    // configure the rte_ethernet device.
    DMTR_OK(rte_eth_dev_configure(port_id, rx_rings, tx_rings, port_conf));

    // todo: what does this do?
/*
    retval = rte_eth_dev_adjust_nb_rx_tx_desc(port, &nb_rxd, &nb_txd);
    if (retval != 0) {
        return retval;
    }
*/

    // todo: this call fails and i don't understand why.
    int socket_id = 0;
    int ret = rte_eth_dev_socket_id(socket_id, port_id);
    if (0 != ret) {
        fprintf(stderr, "WARNING: Failed to get the NUMA socket ID for port %d.\n", port_id);
        socket_id = 0;
    }

    // allocate and set up 1 RX queue per Ethernet port.
    for (uint16_t i = 0; i < rx_rings; ++i) {
        DMTR_OK(rte_eth_rx_queue_setup(port_id, i, nb_rxd, socket_id, rx_conf, mbuf_pool));
    }

    // allocate and set up 1 TX queue per Ethernet port.
    for (uint16_t i = 0; i < tx_rings; ++i) {
        DMTR_OK(rte_eth_tx_queue_setup(port_id, i, nb_txd, socket_id, tx_conf));
    }

    // start the rte_ethernet port.
    DMTR_OK(rte_eth_dev_start(port_id));

    //DMTR_OK(rte_eth_promiscuous_enable(port_id));

    // disable the rx/tx flow control
    // todo: why?
    struct ::rte_eth_fc_conf fc_conf = {};
    DMTR_OK(rte_eth_dev_flow_ctrl_get(port_id, fc_conf));
    fc_conf.mode = RTE_FC_NONE;
    DMTR_OK(rte_eth_dev_flow_ctrl_set(port_id, fc_conf));

    DMTR_OK(wait_for_link_status_up(port_id));

    return 0;
}

uint16_t dmtr::lwip_queue::my_port_range_lo;
uint16_t dmtr::lwip_queue::my_port_range_hi;
uint16_t dmtr::lwip_queue::my_port_counter;
uint16_t dmtr::lwip_queue::my_app_port;
struct rte_gso_ctx dmtr::lwip_queue::our_gso_ctx;
struct rte_ip_frag_tbl *dmtr::lwip_queue::our_ip_frag_tbl;
struct rte_ip_frag_death_row dmtr::lwip_queue::our_death_row;
struct rte_mempool *dmtr::lwip_queue::our_ip_frag_mbuf_pool;
int dmtr::lwip_queue::init_dpdk(int argc, char *argv[])
{
    DMTR_TRUE(ERANGE, argc >= 0);
    if (argc > 0) {
        DMTR_NOTNULL(EINVAL, argv);
    }
    DMTR_TRUE(EPERM, !our_dpdk_init_flag);

#ifdef RTE_LIBRTE_PDUMP
    /* initialize packet capture framework */
    printf("Initializing rte_pdump\n");
    rte_pdump_init();
#endif

    std::string config_path;
    bpo::options_description desc("Allowed options");
    desc.add_options()
        ("help", "display usage information")
        ("config-path,c", bpo::value<std::string>(&config_path)->default_value("./config.yaml"),
         "Specify configuration file");

    bpo::variables_map vm;
    bpo::parsed_options parsed =
        bpo::command_line_parser(argc, argv).options(desc).allow_unregistered().run();
    bpo::store(parsed, vm);
    bpo::notify(vm);

    if (vm.count("help")) {
        std::cout << desc << std::endl;
        return 0;
    }

    if (access(config_path.c_str(), R_OK) == -1) {
        std::cerr << "Unable to find config file at `" << config_path << "`." << std::endl;
        return ENOENT;
    }

    std::vector<std::string> init_args;
    YAML::Node config = YAML::LoadFile(config_path);
    YAML::Node node = config["dpdk"]["eal_init"];
    if (YAML::NodeType::Sequence == node.Type()) {
        init_args = node.as<std::vector<std::string>>();
    }
    std::cerr << "eal_init: [";
    std::vector<char *> init_cargs;
    for (auto i = init_args.cbegin(); i != init_args.cend(); ++i) {
        if (i != init_args.cbegin()) {
            std::cerr << ", ";
        }
        std::cerr << "\"" << *i << "\"";
        init_cargs.push_back(const_cast<char *>(i->c_str()));
    }
    std::cerr << "]" << std::endl;
    node = config["dpdk"]["known_hosts"];
    if (YAML::NodeType::Map == node.Type()) {
        for (auto i = node.begin(); i != node.end(); ++i) {
            auto mac = i->first.as<std::string>();
            auto ip = i->second.as<std::string>();
            DMTR_OK(learn_addrs(mac.c_str(), ip.c_str()));
        }
    }

    int unused = -1;
    DMTR_OK(rte_eal_init(unused, init_cargs.size(), init_cargs.data()));
    const uint16_t nb_ports = rte_eth_dev_count_avail();
    DMTR_TRUE(ENOENT, nb_ports > 0);
    fprintf(stderr, "DPDK reports that %d ports (interfaces) are available.\n", nb_ports);

    // create pool of memory for ring buffers.
    struct rte_mempool *mbuf_pool = NULL;
    DMTR_OK(rte_pktmbuf_pool_create(
        mbuf_pool,
        "default_mbuf_pool",
        NUM_MBUFS * nb_ports,
        MBUF_CACHE_SIZE,
        0,
        MBUF_DATA_SIZE,
        rte_socket_id()
    ));

    // initialize all ports.
    uint16_t i = 0;
    uint16_t port_id = 0;
    RTE_ETH_FOREACH_DEV(i) {
        DMTR_OK(init_dpdk_port(i, *mbuf_pool));
        port_id = i;
    }

    printf("%d lcores enabled.\n", rte_lcore_count());

    our_dpdk_init_flag = true;
    our_dpdk_port_id = port_id;
    our_mbuf_pool = mbuf_pool;

    /* Initialize GSO memory pool */
    struct rte_mempool *gso_mbuf_pool = NULL;
    DMTR_OK(rte_pktmbuf_pool_create(
        gso_mbuf_pool,
        "gso_indirect_mbuf_pool",
        GSO_MBUFS_NUM * nb_ports,
        GSO_MBUF_CACHE_SIZE,
        0,
        MBUF_DATA_SIZE,
        //0,
        rte_socket_id()
    ));
    /* Initialize GSO direct memory pool */
    struct rte_mempool *gso_dmbuf_pool = NULL;
    DMTR_OK(rte_pktmbuf_pool_create(
        gso_dmbuf_pool,
        "gso_direct__mbuf_pool",
        NUM_MBUFS * nb_ports,
        MBUF_CACHE_SIZE,
        0,
        MBUF_DATA_SIZE,
        rte_socket_id()
    ));


    /* Setup local port range */
    my_port_range_lo = 32768;
    my_port_range_hi = 60999;
    my_port_counter = 0;

    /* Initialize GSO context */
    our_gso_ctx.direct_pool = gso_mbuf_pool;
    our_gso_ctx.indirect_pool = gso_mbuf_pool;
    // gso_size needs to be a multiple of 8
    uint16_t gso_size = MTU_LEN;
    while ((gso_size - sizeof(struct ::rte_ipv4_hdr) - sizeof(struct ::rte_ether_hdr)) % 8 > 0) {
        gso_size--;
    }
    our_gso_ctx.gso_size = gso_size;
    our_gso_ctx.gso_types = DEV_TX_OFFLOAD_UDP_TSO;
    our_gso_ctx.flag = 0;

    /* Initialize IP (de)fragmentation table */
    setup_rx_queue_ip_frag_tbl(0);

    return 0;
}

const size_t dmtr::lwip_queue::our_max_queue_depth = 1023;
boost::optional<uint16_t> dmtr::lwip_queue::our_dpdk_port_id;

dmtr::lwip_queue::lwip_queue(int qd) :
    io_queue(NETWORK_Q, qd),
    my_listening_flag(false)
{}

int dmtr::lwip_queue::new_object(std::unique_ptr<io_queue> &q_out, int qd) {
    q_out = NULL;
    DMTR_TRUE(EPERM, our_dpdk_init_flag);

    q_out = std::unique_ptr<io_queue>(new lwip_queue(qd));
    DMTR_NOTNULL(ENOMEM, q_out);
    return 0;
}

dmtr::lwip_queue::~lwip_queue()
{}

//FIXME: this assumes that ports are freed faster than they are consumed
uint16_t dmtr::lwip_queue::gen_src_port() {
    return my_port_range_lo + (my_port_counter++ % (my_port_range_hi - my_port_range_lo));
}

int dmtr::lwip_queue::socket(int domain, int type, int protocol) {
    DMTR_TRUE(EPERM, our_dpdk_init_flag);

    // we don't currently support anything but UDP and faux-TCP.
    if (type != SOCK_DGRAM && type != SOCK_STREAM) {
        return ENOTSUP;
    }

    return 0;
}

int
dmtr::lwip_queue::getsockname(struct sockaddr * const saddr, socklen_t * const size) {
    DMTR_NOTNULL(EINVAL, size);
    DMTR_TRUE(ENOMEM, *size >= sizeof(struct sockaddr_in));
    DMTR_TRUE(EINVAL, boost::none != my_bound_src);

    struct sockaddr_in *saddr_in = reinterpret_cast<struct sockaddr_in *>(saddr);
    *saddr_in = *my_bound_src;
    return 0;
}

int dmtr::lwip_queue::accept(std::unique_ptr<io_queue> &q_out, dmtr_qtoken_t qt, int new_qd)
{
    q_out = NULL;
    DMTR_TRUE(EPERM, my_listening_flag);
    DMTR_NOTNULL(EINVAL, my_accept_thread);

    auto * const q = new lwip_queue(new_qd);
    DMTR_TRUE(ENOMEM, q != NULL);
    auto qq = std::unique_ptr<io_queue>(q);

    DMTR_OK(new_task(qt, DMTR_OPC_ACCEPT, q));
    my_accept_thread->enqueue(qt);

    q_out = std::move(qq);
    return 0;
}

int dmtr::lwip_queue::accept_thread(task::thread_type::yield_type &yield, task::thread_type::queue_type &tq) {
    DMTR_TRUE(EINVAL, good());
    DMTR_TRUE(EINVAL, my_listening_flag);

    while (good()) {
        while (tq.empty()) {
            yield();
        }

        auto qt = tq.front();
        tq.pop();
        task *t;
        DMTR_OK(get_task(t, qt));

        io_queue *new_q = NULL;
        DMTR_TRUE(EINVAL, t->arg(new_q));
        auto * const new_lq = dynamic_cast<lwip_queue *>(new_q);
        DMTR_NOTNULL(EINVAL, new_lq);

        while (my_recv_queue.empty()) {
            if (service_incoming_packets() == EAGAIN ||
                my_recv_queue.empty())
                yield();
        }

        dmtr_sgarray_t &sga = my_recv_queue.front();
        // todo: `my_recv_queue.pop()` should be called from a `raii_guard`.
        sockaddr_in &src = sga.sga_addr;
        lwip_4tuple tup = lwip_4tuple(lwip_addr(src), lwip_addr(boost::get(my_bound_src)));

        /* In some cases, e.g. when the first packets are received in batch by rte_eth_rx_burst()
         * the accept queue will be filled with multiple packets from the same source */
        auto it = our_recv_queues.find(tup);
        if (it != our_recv_queues.end()) {
            it->second->push(sga);
            my_recv_queue.pop();
            return 0;
        }

        new_lq->my_bound_src = my_bound_src;
        new_lq->my_default_dst = src;
        new_lq->my_tuple = tup;
        our_recv_queues[tup] = &new_lq->my_recv_queue;
        // add the packet as the first to the new queue
        new_lq->my_recv_queue.push(sga);
        new_lq->start_threads();
        DMTR_OK(t->complete(0, new_lq->qd(), src, sizeof(src)));
        my_recv_queue.pop();
        yield();
    }

    return 0;
}

int dmtr::lwip_queue::listen(int backlog)
{
    DMTR_TRUE(EPERM, !my_listening_flag);
    DMTR_TRUE(EINVAL, is_bound());
        std::cout << "Listening ..." << std::endl;
    my_listening_flag = true;
    start_threads();
    return 0;
}

int dmtr::lwip_queue::bind(const struct sockaddr * const saddr, socklen_t size) {
    DMTR_TRUE(EPERM, our_dpdk_init_flag);
    DMTR_TRUE(EINVAL, !is_bound());
    DMTR_NOTNULL(EINVAL, saddr);
    DMTR_TRUE(EINVAL, sizeof(struct sockaddr_in) == size);
    DMTR_TRUE(EPERM, our_dpdk_port_id != boost::none);
    // only one socket can be bound to an address at a time
    const uint16_t dpdk_port_id = boost::get(our_dpdk_port_id);

<<<<<<< HEAD
    struct rte_ether_addr mac = {};
=======
    rte_ether_addr mac = {};
>>>>>>> 49b1500c
    DMTR_OK(rte_eth_macaddr_get(dpdk_port_id, mac));
    struct in_addr ip;
    DMTR_OK(mac_to_ip(ip, mac));

    struct sockaddr_in saddr_copy =
        *reinterpret_cast<const struct sockaddr_in *>(saddr);
    DMTR_NONZERO(EINVAL, saddr_copy.sin_port);

    if (INADDR_ANY == saddr_copy.sin_addr.s_addr) {
        saddr_copy.sin_addr = ip;
    } else {
        // we cannot deviate from associations found in `config.yaml`.
        DMTR_TRUE(EPERM, 0 == memcmp(&saddr_copy.sin_addr, &ip, sizeof(ip)));
    }

    my_bound_src = saddr_copy;

    struct sockaddr_in generic_src = {};
    generic_src.sin_family = AF_INET;
    generic_src.sin_port = saddr_copy.sin_port;
    my_app_port = ntohs(saddr_copy.sin_port);
    generic_src.sin_addr.s_addr = INADDR_ANY;
    lwip_4tuple tup = lwip_4tuple(lwip_addr(generic_src), lwip_addr(saddr_copy));
    DMTR_TRUE(EINVAL, our_recv_queues.find(tup) == our_recv_queues.end());
    our_recv_queues[tup] = &my_recv_queue;
#if DMTR_DEBUG
    std::cout << "Binding to addr: " << ntohs(saddr_copy.sin_addr.s_addr);
    std::cout << ":" << ntohs(saddr_copy.sin_port) << std::endl;
#endif
    return 0;
}

int dmtr::lwip_queue::connect(const struct sockaddr * const saddr, socklen_t size) {
    DMTR_TRUE(EPERM, our_dpdk_init_flag);
    DMTR_TRUE(EINVAL, sizeof(struct sockaddr_in) == size);
    DMTR_TRUE(EPERM, !is_bound());
    DMTR_TRUE(EPERM, !is_connected());
    DMTR_TRUE(EPERM, our_dpdk_port_id != boost::none);
    const uint16_t dpdk_port_id = boost::get(our_dpdk_port_id);

    my_default_dst = *reinterpret_cast<const struct sockaddr_in *>(saddr);
    struct sockaddr_in saddr_copy =
        *reinterpret_cast<const struct sockaddr_in *>(saddr);
    DMTR_NONZERO(EINVAL, saddr_copy.sin_port);
    my_app_port = ntohs(saddr_copy.sin_port);
    DMTR_NONZERO(EINVAL, saddr_copy.sin_addr.s_addr);
    DMTR_TRUE(EINVAL, saddr_copy.sin_family == AF_INET);

    // give the connection the local ip;
<<<<<<< HEAD
    struct rte_ether_addr mac;
=======
    rte_ether_addr mac;
>>>>>>> 49b1500c
    DMTR_OK(rte_eth_macaddr_get(dpdk_port_id, mac));
    struct sockaddr_in src = {};
    src.sin_family = AF_INET;
    src.sin_port = htons(gen_src_port());
    DMTR_OK(mac_to_ip(src.sin_addr, mac));
    my_bound_src = src;

    my_tuple = lwip_4tuple(lwip_addr(saddr_copy), lwip_addr(src));
    my_app_port = ntohs(saddr_copy.sin_port);
    our_recv_queues[my_tuple] = &my_recv_queue;
#if DMTR_DEBUG
    std::cout << "Connecting from " << my_bound_src->sin_addr.s_addr << " to " << my_default_dst->sin_addr.s_addr << std::endl;
#endif

    start_threads();
    return 0;
}

/**
 * Manually call the push sub-routine with a special message
 */
int dmtr::lwip_queue::close() {
    DMTR_TRUE(EPERM, our_dpdk_init_flag);
    DMTR_TRUE(EPERM, our_dpdk_port_id != boost::none);
    DMTR_NOTNULL(EINVAL, my_push_thread);

    /** If we are at the "initiating side" of the close */
    if (is_connected()) {
        dmtr_sgarray_t sga;
        sga.sga_numsegs = 0xdeadbeef;
        dmtr_qtoken_t token;
        DMTR_OK(new_task(token, DMTR_OPC_PUSH, sga));
        my_push_thread->enqueue(token);

        my_push_thread->service();
        /* The thread will return EAGAIN. How do we termine the threads?
        if (ret != 0) {
            DMTR_FAIL(ret);
        }
        */

        my_default_dst = boost::none;
        my_bound_src = boost::none;
        our_recv_queues.erase(my_tuple);
#if DMTR_DEBUG
        printf("size of our_recv_queues: %lu\n", our_recv_queues.size());
#endif
        return 0;
    }

    return 0;
}

int dmtr::lwip_queue::push(dmtr_qtoken_t qt, const dmtr_sgarray_t &sga) {
    DMTR_TRUE(EPERM, our_dpdk_init_flag);
    DMTR_TRUE(EPERM, our_dpdk_port_id != boost::none);
    DMTR_NOTNULL(EINVAL, my_push_thread);

    DMTR_OK(new_task(qt, DMTR_OPC_PUSH, sga));
    my_push_thread->enqueue(qt);

    return 0;
}

int dmtr::lwip_queue::push_thread(task::thread_type::yield_type &yield, task::thread_type::queue_type &tq)  {
    DMTR_TRUE(EPERM, our_dpdk_init_flag);
    DMTR_TRUE(EPERM, our_dpdk_port_id != boost::none);
    const uint16_t dpdk_port_id = *our_dpdk_port_id;
    pthread_t me = pthread_self();

    while (good()) {
        while (tq.empty()) {
            yield();
        }

        auto qt = tq.front();
#if DMTR_TRACE
        dmtr_qtoken_trace_t trace = {
            .token = qt,
            .start = true,
            .timestamp = take_time()
        };
        {
            std::lock_guard<std::mutex> lock(push_token_traces_mutex);
            auto it = push_token_traces.find(me);
            if (it != push_token_traces.end()) {
                DMTR_OK(dmtr_record_trace(it->second.get(), trace));
            } else {
                DMTR_OK(dmtr_register_trace("PUSH", push_token_traces));
                it = push_token_traces.find(me);
                DMTR_OK(dmtr_record_trace(it->second.get(), trace));
            }
        }
#endif
        tq.pop();
        task *t;
        DMTR_OK(get_task(t, qt));

        const dmtr_sgarray_t *sga = NULL;
        DMTR_TRUE(EINVAL, t->arg(sga));

        if (sga->sga_numsegs != 0xdeadbeef) {
            size_t sgalen = 0;
            DMTR_OK(dmtr_sgalen(&sgalen, sga));
            if (0 == sgalen) {
                std::cout << "AHHAHAHAHAHAHAHAHAHAH" << std::endl;
                DMTR_OK(t->complete(ENOMSG));
                // move onto the next task.
                continue;
            }
        }

        const struct sockaddr_in *saddr = NULL;
        if (!is_connected()) {
            saddr = &sga->sga_addr;
        } else {
            saddr = &boost::get(my_default_dst);
            //std::cout << "Sending to default address: " << saddr->sin_addr.s_addr << std::endl;
        }
        struct rte_mbuf *pkt = NULL;
        DMTR_OK(rte_pktmbuf_alloc(pkt, our_mbuf_pool));
        //auto *p = rte_pktmbuf_mtod(pkt, uint8_t *);
        // packet layout order is (from outside -> in):
        // rte_ether_hdr
        // rte_ipv4_hdr
        // rte_udp_hdr
        // sga.num_bufs
        // sga.buf[0].len
        // sga.buf[0].buf
        // sga.buf[1].len
        // sga.buf[1].buf
        // ...

        // First, compute the offset of each header.  We will later fill them in, in reverse order.
<<<<<<< HEAD
        auto * const eth_hdr = reinterpret_cast<struct ::rte_ether_hdr *>(p);
        p += sizeof(*eth_hdr);
        auto * const ip_hdr = reinterpret_cast<struct ::rte_ipv4_hdr *>(p);
        p += sizeof(*ip_hdr);
        auto * const udp_hdr = reinterpret_cast<struct ::rte_udp_hdr *>(p);
        p += sizeof(*udp_hdr);
=======
        auto * eth_hdr = rte_pktmbuf_mtod_offset(pkt, ::rte_ether_hdr *, 0);
        auto * ip_hdr = rte_pktmbuf_mtod_offset(pkt, ::rte_ipv4_hdr *, sizeof(*eth_hdr));
        auto * rte_udp_hdr = rte_pktmbuf_mtod_offset(pkt, ::rte_udp_hdr *, sizeof(*ip_hdr) + sizeof(*eth_hdr));
        auto *p = rte_pktmbuf_mtod_offset(pkt, uint8_t *, sizeof(*eth_hdr) + sizeof(*ip_hdr) + sizeof(*rte_udp_hdr));
        //auto * const eth_hdr = reinterpret_cast<struct ::rte_ether_hdr *>(p);
        //p += sizeof(*eth_hdr);
        //auto * const ip_hdr = reinterpret_cast<struct ::rte_ipv4_hdr *>(p);
        //p += sizeof(*ip_hdr);
        //auto * const rte_udp_hdr = reinterpret_cast<struct ::rte_udp_hdr *>(p);
        //p += sizeof(*rte_udp_hdr);
>>>>>>> 49b1500c

        uint32_t total_len = 0; // Length of data written so far.

        // Fill in Demeter data at p.
        {
            auto * const u32 = reinterpret_cast<uint32_t *>(p);
            *u32 = htonl(sga->sga_numsegs);
            total_len += sizeof(*u32);
            p += sizeof(*u32);
        }

        if (sga->sga_numsegs != 0xdeadbeef) {
            for (size_t i = 0; i < sga->sga_numsegs; i++) {
                auto * const u32 = reinterpret_cast<uint32_t *>(p);
                const auto len = sga->sga_segs[i].sgaseg_len;
                *u32 = htonl(len);
                total_len += sizeof(*u32);
                p += sizeof(*u32);
                // todo: remove copy by associating foreign memory with
                // pktmbuf object.
                rte_memcpy(p, sga->sga_segs[i].sgaseg_buf, len);
                total_len += len;
                p += len;
            }
        }

        // Fill in UDP header.
        {
            memset(rte_udp_hdr, 0, sizeof(*rte_udp_hdr));

            // sin_port is already in network byte order.
            const in_port_t dst_port = saddr->sin_port;
            // todo: need a way to get my own IP address even if `bind()` wasn't
            // called.
            const in_port_t src_port = is_bound() ? my_bound_src->sin_port : dst_port;

            uint16_t udp_len = 0; // In host byte order.
            DMTR_OK(dmtr_u32tou16(&udp_len, total_len + sizeof(*rte_udp_hdr)));

            // Already in network byte order.
            rte_udp_hdr->src_port = src_port;
            rte_udp_hdr->dst_port = dst_port;

            rte_udp_hdr->dgram_len = htons(udp_len);
            rte_udp_hdr->dgram_cksum = 0;

            total_len += sizeof(*rte_udp_hdr);
            pkt->l4_len = sizeof(*rte_udp_hdr);
        }

        // Fill in IP header.
        {
            memset(ip_hdr, 0, sizeof(*ip_hdr));

            uint16_t ip_len = 0; // In host byte order.
            DMTR_OK(dmtr_u32tou16(&ip_len, total_len + sizeof(*ip_hdr)));

            struct in_addr src_ip;
            // todo: need a way to get my own IP address even if `bind()` wasn't
            // called.
            if (is_bound()) {
                src_ip = my_bound_src->sin_addr;
            } else {
                DMTR_OK(mac_to_ip(src_ip, eth_hdr->s_addr));
            }

            ip_hdr->version_ihl = IP_VHL_DEF;
            ip_hdr->total_length = htons(ip_len);
            ip_hdr->time_to_live = IP_DEFTTL;
            ip_hdr->next_proto_id = IPPROTO_UDP;
            // The s_addr field is already in network byte order.
            ip_hdr->src_addr = src_ip.s_addr;
            ip_hdr->dst_addr = saddr->sin_addr.s_addr;

            uint16_t checksum = 0;
            DMTR_OK(ip_sum(checksum, reinterpret_cast<uint16_t *>(ip_hdr), sizeof(*ip_hdr)));
            // The checksum is computed on the raw header and is already in the correct byte order.
            ip_hdr->hdr_checksum = checksum;

            total_len += sizeof(*ip_hdr);
            //pkt->l3_len = 4 * (ip_hdr->version_ihl & 0xf);
            pkt->l3_len = sizeof(*ip_hdr);
        }

        // Fill in  Ethernet header
        {
            memset(eth_hdr, 0, sizeof(*eth_hdr));

            DMTR_OK(ip_to_mac(/* out */ eth_hdr->d_addr, saddr->sin_addr));
            rte_eth_macaddr_get(dpdk_port_id, /* out */ eth_hdr->s_addr);
            eth_hdr->ether_type = htons(RTE_ETHER_TYPE_IPV4);

            total_len += sizeof(*eth_hdr);
            pkt->l2_len = sizeof(*eth_hdr);
        }

        pkt->data_len = total_len;
        pkt->pkt_len = total_len;
        pkt->nb_segs = 1;

#if DMTR_DEBUG
        printf("====================\n");
        printf("send: eth src addr: ");
        DMTR_OK(print_ether_addr(stdout, eth_hdr->s_addr));
        printf("\n");
        printf("send: eth dst addr: ");
        DMTR_OK(print_ether_addr(stdout, eth_hdr->d_addr));
        printf("\n");
        printf("send: ip src addr: %x\n", ntohl(ip_hdr->src_addr));
        printf("send: ip dst addr: %x\n", ntohl(ip_hdr->dst_addr));
        printf("send: udp src port: %d\n", ntohs(rte_udp_hdr->src_port));
        printf("send: udp dst port: %d\n", ntohs(rte_udp_hdr->dst_port));
        if (sga->sga_numsegs == 0xdeadbeef) {
            printf("Sending close connection magic\n");
        } else {
            printf("send: sga_numsegs: %d\n", sga->sga_numsegs);
            for (size_t i = 0; i < sga->sga_numsegs; ++i) {
                printf("send: buf [%lu] len: %u\n", i, sga->sga_segs[i].sgaseg_len);
                //printf("send: packet segment [%lu] contents: %s\n", i, reinterpret_cast<char *>(sga->sga_segs[i].sgaseg_buf));
            }
        }
        printf("send: udp len: %d\n", ntohs(rte_udp_hdr->dgram_len));
        printf("send: pkt len: %d\n", total_len);
        //rte_pktmbuf_dump(stderr, pkt, total_len);
        printf("====================\n");
#endif

        uint16_t nb_pkts = 0;
        struct rte_mbuf *tx_pkts[MAX_TX_MBUFS];
        if (pkt->pkt_len > MTU_LEN) {

#define USE_GSO

            /* Remove the Ethernet header and trailer from the input packet */
#ifndef USE_GSO
            rte_pktmbuf_adj(pkt, (uint16_t)sizeof(*eth_hdr));
            int ret = rte_ipv4_fragment_packet(pkt, tx_pkts, (uint16_t)MAX_TX_MBUFS, MTU_LEN ,
                                                our_gso_ctx.direct_pool,
                                                our_gso_ctx.indirect_pool);
#else
            pkt->ol_flags |= ( PKT_TX_IP_CKSUM | PKT_TX_IPV4 |  PKT_TX_UDP_SEG );
            int ret = rte_gso_segment(pkt, &our_gso_ctx, tx_pkts, RTE_DIM(tx_pkts));
#endif
            DMTR_TRUE(EINVAL, ret > 0); //XXX could be ENOMEM if run out of memory in mbuf pools
            nb_pkts = ret;
#ifndef USE_GSO
            if (ret > 0) {
                tx_pkts[0]->ol_flags |= (PKT_TX_UDP_CKSUM);
                for (int i=0; i < ret; i++) {
                    tx_pkts[i]->l2_len = sizeof(*eth_hdr);
                    //char *p = rte_pktmbuf_prepend(tx_pkts[i], (uint16_t)sizeof(*eth_hdr));
                    //auto *p1 = rte_pktmbuf_mtod(tx_pkts[i]->next, uint8_t *);
                    //auto *p1 = p + sizeof(*eth_hdr) + sizeof(struct ::rte_ipv4_hdr);;
                    //auto * const ip_hdr2 = reinterpret_cast<struct ::rte_udp_hdr *>(p1);
                    //printf("send: udp src addr: %d\n", ntohs(ip_hdr2->src_port));
                    //printf("send: udp dst addr: %d\n", ntohs(ip_hdr2->dst_port));
                    char *p = rte_pktmbuf_prepend(tx_pkts[i], (uint16_t)sizeof(*eth_hdr));
                    auto * const eth_hdr = reinterpret_cast<struct ::rte_ether_hdr *>(p);
                    DMTR_OK(ip_to_mac(/* out */ eth_hdr->d_addr, saddr->sin_addr));
                    rte_eth_macaddr_get(dpdk_port_id, /* out */ eth_hdr->s_addr);
                    eth_hdr->ether_type = htons(RTE_ETHER_TYPE_IPV4);

            //        tx_pkts[i]->buf_len = total_len;
                    printf("pkt[%d] DATA LEN: %d\n", (int)i, (int)tx_pkts[i]->data_len);
                    //printf("DATA NBSEGs: %d\n", (int)tx_pkts[i]->nb_segs);
                    //tx_pkts[i]->buf_len= sizeof(*eth_hdr) + sizeof(struct ::rte_ipv4_hdr);
                    //struct rte_mbuf *tx_pkt = tx_pkts[i];
                    //tx_pkt->ol_flags |= (PKT_TX_IP_CKSUM | PKT_TX_IPV4);
                    //tx_pkt->ol_flags |= (PKT_TX_UDP_CKSUM | PKT_TX_IP_CKSUM | PKT_TX_IPV4 |  PKT_TX_UDP_SEG );
                    //while (tx_pkt->nb_segs > 1) {
                    //    tx_pkt = tx_pkt->next;
                    //    tx_pkt->ol_flags |= (PKT_TX_UDP_CKSUM | PKT_TX_IP_CKSUM | PKT_TX_IPV4 |  PKT_TX_UDP_SEG );
                    //}
                }
            rte_pktmbuf_free(pkt);
            }
#endif

#if DMTR_DEBUG
            printf("Segmenting packet with GSO: sending %d bytes accross %d packets\n",
                    tx_pkts[0]->pkt_len * (nb_pkts - 1) + tx_pkts[nb_pkts - 1]->pkt_len, nb_pkts);
#endif
            rte_pktmbuf_free(pkt);
        } else {
            tx_pkts[0] = pkt;
            nb_pkts = 1;
        }
        //printf("DATA LEN: %d\n", (int)tx_pkts[0]->data_len);
        //printf("DATA NBSEGs: %d\n", (int)tx_pkts[0]->nb_segs);
        if (tx_pkts[0]->nb_segs > 1) {
            //printf("->next DATA LEN: %d\n", (int)tx_pkts[0]->next->data_len);
        }
        size_t pkts_sent = 0;
#if DMTR_PROFILE
        auto t0 = take_time();
        boost::chrono::duration<uint64_t, boost::nano> dt(0);
#endif
#if DMTR_DEBUG
        printf("Attempting to send %d packets\n", nb_pkts);
#endif
        while (pkts_sent < nb_pkts) {
            int ret = rte_eth_tx_burst(pkts_sent, dpdk_port_id, 0, tx_pkts, nb_pkts);
            if (ret > 0) {
                if (nb_pkts == pkts_sent) {
                    continue;
                }
            } else {
                if (errno == EAGAIN) {
#if DMTR_PROFILE
                    dt += take_time() - t0;
#endif
                    yield();
#if DMTR_PROFILE
                    t0 = take_time();
#endif
                } else {
                    DMTR_FAIL(ret);
                }
            }
        }

#if DMTR_DEBUG
        printf("Sent %d packets\n", nb_pkts);
#endif
<<<<<<< HEAD
=======
        for (int i = 0; i < nb_pkts; ++i) {
            //rte_pktmbuf_free(tx_pkts[i]);
        }
>>>>>>> 49b1500c

#if DMTR_PROFILE
        auto now = take_time();
        dt += (now - t0);
        {
            std::lock_guard<std::mutex> lock(w_latencies_mutex);
            auto it = write_latencies.find(me);
            if (it != write_latencies.end()) {
                DMTR_OK(dmtr_record_timed_latency(it->second.get(), since_epoch(now), dt.count()));
            } else {
                DMTR_OK(dmtr_regist/r_latencies("write", write_latencies));
                it = write_latencies.find(me); //Not ideal but happens only once
                DMTR_OK(dmtr_record_timed_latency(it->second.get(), since_epoch(now), dt.count()));
            }
        }
#endif

#if DMTR_TRACE
        trace = {
            .token = qt,
            .start = false,
            .timestamp = take_time()
        };
        {
            std::lock_guard<std::mutex> lock(push_token_traces_mutex);
            auto it = push_token_traces.find(me);
            if (it != push_token_traces.end()) {
                DMTR_OK(dmtr_record_trace(it->second.get(), trace));
            } else {
                DMTR_FAIL(ENOENT);
            }
        }
#endif
        DMTR_OK(t->complete(0, *sga));
        yield();
    }

    return 0;
}

int dmtr::lwip_queue::pop(dmtr_qtoken_t qt) {
    DMTR_TRUE(EPERM, our_dpdk_init_flag);
    DMTR_TRUE(EPERM, our_dpdk_port_id != boost::none);
    DMTR_NOTNULL(EINVAL, my_pop_thread);

    DMTR_OK(new_task(qt, DMTR_OPC_POP));
    my_pop_thread->enqueue(qt);

    return 0;
}


int dmtr::lwip_queue::pop_thread(task::thread_type::yield_type &yield, task::thread_type::queue_type &tq) {
    DMTR_TRUE(EPERM, our_dpdk_init_flag);
    DMTR_TRUE(EPERM, our_dpdk_port_id != boost::none);
    pthread_t me = pthread_self();

    while (good()) {
        while (tq.empty()) {
            yield();
        }
        //std::cout << "GOT NONEMPTY!" << std::endl;

        auto qt = tq.front();
#if DMTR_TRACE
        dmtr_qtoken_trace_t trace = {
            .token = qt,
            .start = true,
            .timestamp = take_time()
        };
        {
            std::lock_guard<std::mutex> lock(pop_token_traces_mutex);
            auto it = pop_token_traces.find(me);
            if (it != pop_token_traces.end()) {
                DMTR_OK(dmtr_record_trace(it->second.get(), trace));
            } else {
                DMTR_OK(dmtr_register_trace("POP", pop_token_traces));
                it = pop_token_traces.find(me);
                DMTR_OK(dmtr_record_trace(it->second.get(), trace));
            }
        }
#endif
        tq.pop();
        task *t;
        DMTR_OK(get_task(t, qt));

        while (my_recv_queue.empty()) {
            if (service_incoming_packets() == EAGAIN ||
                my_recv_queue.empty())
                yield();
        }

        dmtr_sgarray_t &sga = my_recv_queue.front();
        // Closing our fac-simile connection
        if (sga.sga_numsegs == 0xdeadbeef) {
            DMTR_TRUE(EPERM, our_dpdk_init_flag);
            my_default_dst = boost::none;
            my_bound_src = boost::none;
            our_recv_queues.erase(my_tuple);
#if DMTR_DEBUG
            printf("Received connection closing magic\n");
            printf("size of our_recv_queues: %lu\n", our_recv_queues.size());
#endif
            DMTR_OK(t->complete(ECONNABORTED));
        } else {
            DMTR_OK(t->complete(0, sga));
        }
        // todo: pop from queue in `raii_guard`.
        my_recv_queue.pop();
        yield();
#if DMTR_TRACE
        trace = {
            .token = qt,
            .start = false,
            .timestamp = take_time()
        };
        {
            std::lock_guard<std::mutex> lock(pop_token_traces_mutex);
            auto it = pop_token_traces.find(me);
            if (it != pop_token_traces.end()) {
                DMTR_OK(dmtr_record_trace(it->second.get(), trace));
            } else {
                DMTR_FAIL(ENOENT);
            }
        }
#endif
        yield(); //"disable" batching
    }

    return 0;
}

template <typename T>
T* rte_read(const struct rte_mbuf *pkt, size_t offset, T& buf) {
    return (T*)rte_pktmbuf_read(pkt, offset, sizeof(T), &buf);
}

int
dmtr::lwip_queue::service_incoming_packets() {
    DMTR_TRUE(EPERM, our_dpdk_init_flag);
    DMTR_TRUE(EPERM, our_dpdk_port_id != boost::none);
    const uint16_t dpdk_port_id = boost::get(our_dpdk_port_id);

    // poll DPDK NIC
    struct rte_mbuf *pkts[our_max_queue_depth];
    uint16_t depth = 0;
    DMTR_OK(dmtr_sztou16(&depth, our_max_queue_depth));
    size_t count = 0;
#if DMTR_PROFILE
    auto t0 = take_time();
#endif
    int ret = rte_eth_rx_burst(count, dpdk_port_id, 0, pkts, depth);
#if DMTR_DEBUG
    if (ret != EAGAIN) {
        printf("Return code was %d, received %ld packets\n", ret, count);
    }
#endif
    switch (ret) {
        default:
            DMTR_FAIL(ret);
        case 0:
            break;
        case EAGAIN:
            return ret;
    }
    /*
    printf("RECEIVED %lu PACKETS!\n", count);
    for (size_t i; i < count; ++i) {
        auto *p = rte_pktmbuf_mtod(pkts[i], uint8_t *);
        p += sizeof(struct rte_ether_hdr) + sizeof(struct rte_ipv4_hdr) + sizeof(struct rte_udp_hdr);
        p += sizeof(uint32_t)*2;
        uint32_t * const ridptr = reinterpret_cast<uint32_t *>(p);
        printf("Received request %d\n", (uint32_t) *ridptr);
    }
    */

    /* TODO: explore prefetching opportunities
     *         if (likely(i < nb_rx - 1))
            rte_prefetch0(rte_pktmbuf_mtod(pkts_burst[i + 1],
                               void *));
    */

    //FIXME: if the count of fragmented packets is > CONFIG_RTE_LIBRTE_IP_FRAG_MAX_FRAG
    // this will fail to re-assemble, and Demeter will hang up
    // We should discard the packet int his case, and move on
    for (size_t i = 0; i < count; ++i) {
<<<<<<< HEAD
        struct rte_ether_hdr *eth_hdr;
        eth_hdr = rte_pktmbuf_mtod(pkts[i], struct rte_ether_hdr *);

        if (RTE_ETH_IS_IPV4_HDR(pkts[i]->packet_type)) {
            struct rte_ipv4_hdr *ip_hdr = (struct ::rte_ipv4_hdr *) (eth_hdr + 1);
=======
        if (RTE_ETH_IS_IPV4_HDR(pkts[i]->packet_type)) {
            ::rte_ipv4_hdr ip_hdr_buf;
            auto * const ip_hdr = rte_read(pkts[i], sizeof(::rte_ether_hdr), ip_hdr_buf);
>>>>>>> 49b1500c
#if DMTR_DEBUG
            uint16_t offset_full_flag = ip_hdr->fragment_offset;
            uint16_t offset = rte_be_to_cpu_16(offset_full_flag) & RTE_IPV4_HDR_OFFSET_MASK;
            printf("packet #%zu's payload is offset by %d bytes\n", i, offset * 8);
#endif
            if (rte_ipv4_frag_pkt_is_fragmented(ip_hdr)) {
<<<<<<< HEAD
#if DMTR_DEBUG
                printf("Handling IP fragment");
#endif
                pkts[i]->l2_len = sizeof(*eth_hdr);
=======
                pkts[i]->l2_len = sizeof(::rte_ether_hdr);
>>>>>>> 49b1500c
                pkts[i]->l3_len = sizeof(*ip_hdr);

                struct rte_mbuf *out = rte_ipv4_frag_reassemble_packet(
                    our_ip_frag_tbl, &our_death_row,
                    pkts[i], rte_rdtsc(), ip_hdr
                );


                if (out == NULL) {
                    //printf("Pkt %d was a fragment!\n", i);
                    pkts[i] = NULL;
                    continue;
                }

                if (out != pkts[i]) {
                    //printf("Pkt %d was the last fragment!\n", i);
                    pkts[i] = out;
                }
#ifdef DMTR_DEBUG
                printf("defragmented pkt %d :  NB_SEGS: %d DATA LEN: %d PKT_LEN: %d BUF_LEN: %d\n", i, (int)pkts[i]->nb_segs, (int)pkts[i]->data_len, (int)pkts[i]->pkt_len, (int)pkts[i]->buf_len);
                if (pkts[i]->nb_segs > 1) {
                    printf("defragmented PKTS %d->next NB_SEGS: %d DATA LEN: %d PKT_LEN: %d BUF LEN: %d\n", i, (int)pkts[i]->next->nb_segs, (int)pkts[i]->next->data_len, (int)pkts[i]->next->pkt_len, (int)pkts[i]->next->buf_len);
                }
#endif
            }
        }
    }

#if DMTR_PROFILE
    pthread_t me = pthread_self();
    auto now = take_time();
    auto dt = (now - t0);
    {
        std::lock_guard<std::mutex> lock(r_latencies_mutex);
        auto it = read_latencies.find(me);
        if (it != read_latencies.end()) {
            DMTR_OK(dmtr_record_timed_latency(it->second.get(), since_epoch(now), dt.count()));
        } else {
            DMTR_OK(dmtr_register_latencies("read", read_latencies));
            it = read_latencies.find(me);
            DMTR_OK(dmtr_record_timed_latency(it->second.get(), since_epoch(now), dt.count()));
        }
    }
#endif

    for (size_t i = 0; i < count; ++i) {
        if (pkts[i] == NULL) {
            continue; /** Packet was a fragment */
        }

        struct sockaddr_in src, dst;
        dmtr_sgarray_t sga;
        // check the packet header

        bool valid_packet = parse_packet(src, dst, sga, pkts[i]);
        rte_pktmbuf_free(pkts[i]);

        if (valid_packet) {
            lwip_4tuple packet_tuple = lwip_4tuple(lwip_addr(src), lwip_addr(dst));
            // found valid packet, try to place in queue based on src
            if (insert_recv_queue(packet_tuple, sga)) {
                // placed in appropriate queue, work is done
#if DMTR_DEBUG
                std::cout << "Found a connected receiver: " << src.sin_addr.s_addr << std::endl;
#endif
                continue;
            }
            // otherwise place in queue based on dst
#if DMTR_DEBUG
            std::cout << "Placing in accept queue: " << src.sin_addr.s_addr << std::endl;
#endif
            struct sockaddr_in generic_src = {};
            generic_src.sin_family = AF_INET;
            generic_src.sin_addr.s_addr = INADDR_ANY;
            generic_src.sin_port = dst.sin_port;
            packet_tuple = lwip_4tuple(lwip_addr(generic_src), lwip_addr(dst));
            insert_recv_queue(packet_tuple, sga);
        }
    }

    //rte_ip_frag_free_death_row(&our_death_row, -1);

    return 0;
}


/**
 * TODO:
 * - Check if ip total_len == ip header len + ip payload len
 * - Check if udp len == udp header + udp payload len
 */
bool
dmtr::lwip_queue::parse_packet(struct sockaddr_in &src,
                               struct sockaddr_in &dst,
                               dmtr_sgarray_t &sga,
                               const struct rte_mbuf *pkt)
{
    // packet layout order is (from outside -> in):
    // rte_ether_hdr
    // rte_ipv4_hdr
    // rte_udp_hdr
    // sga.num_bufs
    // sga.buf[0].len
    // sga.buf[0].buf
    // sga.buf[1].len
    // sga.buf[1].buf
    // ...
<<<<<<< HEAD

    if ((pkt->ol_flags & PKT_RX_L4_CKSUM_MASK) == PKT_RX_L4_CKSUM_BAD) {
        printf("L4 checksum is corrupted\n");
    }

    auto *p = rte_pktmbuf_mtod(pkt, uint8_t *);

    // check ethernet header
    auto * const eth_hdr = reinterpret_cast<struct ::rte_ether_hdr *>(p);
    p += sizeof(*eth_hdr);
=======
    size_t offset = 0;
    ::rte_ether_hdr eth_buf;
    auto * const eth_hdr = rte_read(pkt, 0, eth_buf);
    offset += sizeof(*eth_hdr);

    // check rte_ethernet header
>>>>>>> 49b1500c
    auto eth_type = ntohs(eth_hdr->ether_type);

#if DMTR_DEBUG
    printf("====================\n");
    printf("recv: pkt len: %d\n", pkt->pkt_len);
    printf("recv: eth src addr: ");
    DMTR_OK(print_ether_addr(stdout, eth_hdr->s_addr));
    printf("\n");
    printf("recv: eth dst addr: ");
    DMTR_OK(print_ether_addr(stdout, eth_hdr->d_addr));
    printf("\n");
    printf("recv: eth type: %x\n", eth_type);
#endif

<<<<<<< HEAD
    struct rte_ether_addr mac_addr = {};
=======
    rte_ether_addr mac_addr = {};
>>>>>>> 49b1500c

    DMTR_OK(rte_eth_macaddr_get(boost::get(our_dpdk_port_id), mac_addr));
    if (!rte_is_same_ether_addr(&mac_addr, &eth_hdr->d_addr) && !rte_is_same_ether_addr(&ether_broadcast, &eth_hdr->d_addr)) {
#if DMTR_DEBUG
        printf("recv: dropped (wrong eth addr)!\n");
#endif
        return false;
    }

    if (RTE_ETHER_TYPE_IPV4 != eth_type) {
#if DMTR_DEBUG
        printf("recv: dropped (wrong eth type)!\n");
#endif
        return false;
    }

    // check ip header
<<<<<<< HEAD
    auto * const ip_hdr = reinterpret_cast<struct ::rte_ipv4_hdr *>(p);
    p += sizeof(*ip_hdr);
=======
    ::rte_ipv4_hdr ip_hdr_buf;
    auto * const ip_hdr = rte_read(pkt, offset, ip_hdr_buf);
    offset += sizeof(*ip_hdr);
>>>>>>> 49b1500c

    // In network byte order.
    in_addr_t ipv4_src_addr = ip_hdr->src_addr;
    in_addr_t ipv4_dst_addr = ip_hdr->dst_addr;

    if (IPPROTO_UDP != ip_hdr->next_proto_id) {
#if DMTR_DEBUG
        printf("recv: dropped (not UDP, instead %d)!\n", (int)ip_hdr->next_proto_id);
#endif
        return false;
    }

#if DMTR_DEBUG
    printf("recv: ip src addr: %x\n", ntohl(ipv4_src_addr));
    printf("recv: ip dst addr: %x\n", ntohl(ipv4_dst_addr));
    printf("recv: ip tot len: %i\n", ntohs(ip_hdr->total_length));
#endif
    src.sin_addr.s_addr = ipv4_src_addr;
    dst.sin_addr.s_addr = ipv4_dst_addr;

    // check udp header
<<<<<<< HEAD
    auto * const udp_hdr = reinterpret_cast<struct ::rte_udp_hdr *>(p);
    p += sizeof(*udp_hdr);
=======
    ::rte_udp_hdr udp_hdr_buf;
    auto *const udp_hdr = rte_read(pkt, offset, udp_hdr_buf);
    offset += sizeof(*udp_hdr);
>>>>>>> 49b1500c

    // In network byte order.
    in_port_t udp_src_port = udp_hdr->src_port;
    in_port_t udp_dst_port = udp_hdr->dst_port;

    if (udp_hdr->dst_port != htons(my_app_port) &&
        udp_hdr->src_port != htons(my_app_port)) {
#if DMTR_DEBUG
        printf("recv: dropped (dst port: %d, src port: %d, expecting %d)\n",
                ntohs(udp_hdr->dst_port),
                ntohs(udp_hdr->src_port),
                my_app_port);
#endif
        return false;
    }

#if DMTR_DEBUG
    printf("recv: udp src port: %d\n", ntohs(udp_src_port));
    printf("recv: udp dst port: %d\n", ntohs(udp_dst_port));
#endif

    src.sin_port = udp_src_port;
    dst.sin_port = udp_dst_port;
    src.sin_family = AF_INET;
    dst.sin_family = AF_INET;

    // segment count
    uint32_t numsegs_buf;
    auto * const numsegs = rte_read(pkt, offset, numsegs_buf);
    sga.sga_numsegs = ntohl(*numsegs);
    offset += sizeof(uint32_t);

#if DMTR_DEBUG
    printf("recv: sga_numsegs: %d\n", sga.sga_numsegs);
#endif

    if (sga.sga_numsegs != 0xdeadbeef) {
        for (size_t i = 0; i < sga.sga_numsegs; ++i) {
            // segment length
            uint32_t seg_len_buf;
            uint32_t seg_len = ntohl(*rte_read(pkt, offset, seg_len_buf));
            offset += sizeof(seg_len);
            sga.sga_segs[i].sgaseg_len = seg_len;

#if DMTR_DEBUG
            printf("recv: buf [%lu] len: %u\n", i, seg_len);
#endif

            char cp_buf[seg_len];
            const void *read_buf = rte_pktmbuf_read(pkt, offset, seg_len, cp_buf);

            void *buf = NULL;
            DMTR_OK(dmtr_malloc(&buf, seg_len));
            sga.sga_buf = buf;
            sga.sga_segs[i].sgaseg_buf = buf;
            // todo: remove copy if possible.
            rte_memcpy(buf, read_buf, seg_len);
            offset += seg_len;

#if DMTR_DEBUG
        //printf("recv: packet segment [%lu] contents: %s\n", i, reinterpret_cast<char *>(buf));
        printf("====================\n");
#endif
        }
    }
    sga.sga_addr.sin_family = AF_INET;
    sga.sga_addr.sin_port = udp_src_port;
    sga.sga_addr.sin_addr.s_addr = ipv4_src_addr;
    return true;
}

int dmtr::lwip_queue::poll(dmtr_qresult_t &qr_out, dmtr_qtoken_t qt)
{
    DMTR_OK(task::initialize_result(qr_out, qd(), qt));
    DMTR_TRUE(EPERM, our_dpdk_init_flag);
    DMTR_TRUE(EINVAL, good());

    task *t;
    DMTR_OK(get_task(t, qt));

    int ret;
    switch (t->opcode()) {
        default:
            return ENOTSUP;
        case DMTR_OPC_ACCEPT:
            ret = my_accept_thread->service();
            break;
        case DMTR_OPC_PUSH:
            ret = my_push_thread->service();
            break;
        case DMTR_OPC_POP:
            ret = my_pop_thread->service();
            break;
    }

    switch (ret) {
        default:
            DMTR_FAIL(ret);
        case EAGAIN:
        case ECONNABORTED: //FIXME: how are the co-routines stopped?
        case 0:
            break;
    }

    return t->poll(qr_out);
}

<<<<<<< HEAD
int dmtr::lwip_queue::rte_eth_macaddr_get(uint16_t port_id, struct rte_ether_addr &mac_addr) {
=======
int dmtr::lwip_queue::rte_eth_macaddr_get(uint16_t port_id, rte_ether_addr &mac_addr) {
>>>>>>> 49b1500c
    DMTR_TRUE(ERANGE, ::rte_eth_dev_is_valid_port(port_id));

    // todo: how to detect invalid port ids?
    ::rte_eth_macaddr_get(port_id, &mac_addr);
    return 0;
}

int dmtr::lwip_queue::rte_eth_rx_burst(size_t &count_out, uint16_t port_id, uint16_t queue_id, struct rte_mbuf **rx_pkts, const uint16_t nb_pkts) {
    count_out = 0;
    DMTR_TRUE(EPERM, our_dpdk_init_flag);
    DMTR_TRUE(ERANGE, ::rte_eth_dev_is_valid_port(port_id));
    DMTR_NOTNULL(EINVAL, rx_pkts);

    size_t count = ::rte_eth_rx_burst(port_id, queue_id, rx_pkts, nb_pkts);
    if (0 == count) {
        // todo: after enough retries on `0 == count`, the link status
        // needs to be checked to determine if an error occurred.
        return EAGAIN;
    }
    count_out = count;
    return 0;
}

int dmtr::lwip_queue::rte_eth_tx_burst(size_t &count_out, uint16_t port_id, uint16_t queue_id, struct rte_mbuf **tx_pkts, const uint16_t nb_pkts) {
    DMTR_TRUE(EPERM, our_dpdk_init_flag);
    DMTR_TRUE(ERANGE, ::rte_eth_dev_is_valid_port(port_id));
    DMTR_NOTNULL(EINVAL, tx_pkts);

    size_t count = ::rte_eth_tx_burst(port_id, queue_id, &tx_pkts[count_out], nb_pkts - count_out);
    // todo: documentation mentions that we're responsible for freeing up `tx_pkts` _sometimes_.
    if (0 == count) {
        // todo: after enough retries on `0 == count`, the link status
        // needs to be checked to determine if an error occurred.
        errno = EAGAIN;
        return -1;
    }
    count_out += count;
    return count;
}

int dmtr::lwip_queue::rte_pktmbuf_alloc(struct rte_mbuf *&pkt_out, struct rte_mempool * const mp) {
    pkt_out = NULL;
    DMTR_NOTNULL(EINVAL, mp);
    DMTR_TRUE(EPERM, our_dpdk_init_flag);

    struct rte_mbuf *pkt = ::rte_pktmbuf_alloc(mp);
    DMTR_NOTNULL(ENOMEM, pkt);
    pkt_out = pkt;
    return 0;
}


int dmtr::lwip_queue::rte_eal_init(int &count_out, int argc, char *argv[]) {
    count_out = -1;
    DMTR_NOTNULL(EINVAL, argv);
    DMTR_TRUE(ERANGE, argc >= 0);
    for (int i = 0; i < argc; ++i) {
        DMTR_NOTNULL(EINVAL, argv[i]);
    }

    int ret = ::rte_eal_init(argc, argv);
    if (-1 == ret) {
        return rte_errno;
    }

    if (-1 > ret) {
        DMTR_UNREACHABLE();
    }

    count_out = ret;
    return 0;
}

int dmtr::lwip_queue::rte_pktmbuf_pool_create(struct rte_mempool *&mpool_out, const char *name, unsigned n, unsigned cache_size, uint16_t priv_size, uint16_t data_room_size, int socket_id) {
    mpool_out = NULL;
    DMTR_NOTNULL(EINVAL, name);

    struct rte_mempool *ret = ::rte_pktmbuf_pool_create(name, n, cache_size, priv_size, data_room_size + RTE_PKTMBUF_HEADROOM, socket_id);
    if (NULL == ret) {
        return rte_errno;
    }

    mpool_out = ret;
    return 0;
}

int dmtr::lwip_queue::rte_eth_dev_info_get(uint16_t port_id, struct rte_eth_dev_info &dev_info) {
    dev_info = {};
    DMTR_TRUE(ERANGE, ::rte_eth_dev_is_valid_port(port_id));

    ::rte_eth_dev_info_get(port_id, &dev_info);
    return 0;
}

int dmtr::lwip_queue::rte_eth_dev_configure(uint16_t port_id, uint16_t nb_rx_queue, uint16_t nb_tx_queue, const struct rte_eth_conf &eth_conf) {
    DMTR_TRUE(ERANGE, ::rte_eth_dev_is_valid_port(port_id));

    int ret = ::rte_eth_dev_configure(port_id, nb_rx_queue, nb_tx_queue, &eth_conf);
    // `::rte_eth_dev_configure()` returns device-specific error codes that are supposed to be < 0.
    if (0 >= ret) {
        return ret;
    }

    DMTR_UNREACHABLE();
}

int dmtr::lwip_queue::rte_eth_rx_queue_setup(uint16_t port_id, uint16_t rx_queue_id, uint16_t nb_rx_desc, unsigned int socket_id, const struct rte_eth_rxconf &rx_conf, struct rte_mempool &mb_pool) {
    DMTR_TRUE(ERANGE, ::rte_eth_dev_is_valid_port(port_id));

    int ret = ::rte_eth_rx_queue_setup(port_id, rx_queue_id, nb_rx_desc, socket_id, &rx_conf, &mb_pool);
    if (0 == ret) {
        return 0;
    }

    if (0 > ret) {
        return 0 - ret;
    }

    DMTR_UNREACHABLE();
}

int dmtr::lwip_queue::rte_eth_tx_queue_setup(uint16_t port_id, uint16_t tx_queue_id, uint16_t nb_tx_desc, unsigned int socket_id, const struct rte_eth_txconf &tx_conf) {
    DMTR_TRUE(ERANGE, ::rte_eth_dev_is_valid_port(port_id));

    int ret = ::rte_eth_tx_queue_setup(port_id, tx_queue_id, nb_tx_desc, socket_id, &tx_conf);
    if (0 == ret) {
        return 0;
    }

    if (0 > ret) {
        return 0 - ret;
    }

    DMTR_UNREACHABLE();
}

int dmtr::lwip_queue::rte_eth_dev_socket_id(int &sockid_out, uint16_t port_id) {
    sockid_out = 0;

    int ret = ::rte_eth_dev_socket_id(port_id);
    if (-1 == ret) {
        // `port_id` is out of range.
        return ERANGE;
    }

    if (0 <= ret) {
        sockid_out = ret;
        return 0;
    }

    DMTR_UNREACHABLE();
}

int dmtr::lwip_queue::rte_eth_dev_start(uint16_t port_id) {
    DMTR_TRUE(ERANGE, ::rte_eth_dev_is_valid_port(port_id));

    int ret = ::rte_eth_dev_start(port_id);
    // `::rte_eth_dev_start()` returns device-specific error codes that are supposed to be < 0.
    if (0 >= ret) {
        return ret;
    }

    DMTR_UNREACHABLE();
}

int dmtr::lwip_queue::rte_eth_promiscuous_enable(uint16_t port_id) {
    DMTR_TRUE(ERANGE, ::rte_eth_dev_is_valid_port(port_id));

    ::rte_eth_promiscuous_enable(port_id);
    return 0;
}

int dmtr::lwip_queue::rte_eth_dev_flow_ctrl_get(uint16_t port_id, struct rte_eth_fc_conf &fc_conf) {
    fc_conf = {};
    DMTR_TRUE(ERANGE, ::rte_eth_dev_is_valid_port(port_id));

    int ret = ::rte_eth_dev_flow_ctrl_get(port_id, &fc_conf);
    if (0 == ret) {
        return 0;
    }

    if (0 > ret) {
        return 0 - ret;
    }

    DMTR_UNREACHABLE();
}

int dmtr::lwip_queue::rte_eth_dev_flow_ctrl_set(uint16_t port_id, const struct rte_eth_fc_conf &fc_conf) {
    DMTR_TRUE(ERANGE, ::rte_eth_dev_is_valid_port(port_id));

    // i don't see a reason why `fc_conf` would be modified.
    int ret = ::rte_eth_dev_flow_ctrl_set(port_id, const_cast<struct rte_eth_fc_conf *>(&fc_conf));
    if (0 == ret) {
        return 0;
    }

    if (0 > ret) {
        return 0 - ret;
    }

    DMTR_UNREACHABLE();
}

int dmtr::lwip_queue::rte_eth_link_get_nowait(uint16_t port_id, struct rte_eth_link &link) {
    link = {};
    DMTR_TRUE(ERANGE, ::rte_eth_dev_is_valid_port(port_id));

    ::rte_eth_link_get_nowait(port_id, &link);
    return 0;
}

<<<<<<< HEAD
int dmtr::lwip_queue::learn_addrs(const struct rte_ether_addr &mac, const struct in_addr &ip) {
=======
int dmtr::lwip_queue::learn_addrs(const rte_ether_addr &mac, const struct in_addr &ip) {
>>>>>>> 49b1500c
    DMTR_TRUE(EINVAL, !rte_is_same_ether_addr(&mac, &ether_broadcast));
    std::string mac_s(reinterpret_cast<const char *>(mac.addr_bytes), RTE_ETHER_ADDR_LEN);
    DMTR_TRUE(EEXIST, our_mac_to_ip_table.find(mac_s) == our_mac_to_ip_table.cend());
    DMTR_TRUE(EEXIST, our_ip_to_mac_table.find(ip.s_addr) == our_ip_to_mac_table.cend());

    our_mac_to_ip_table.insert(std::make_pair(mac_s, ip));
    our_ip_to_mac_table.insert(std::make_pair(ip.s_addr, mac));
    return 0;
}

int dmtr::lwip_queue::learn_addrs(const char *mac_s, const char *ip_s) {
    DMTR_NOTNULL(EINVAL, mac_s);
    DMTR_NOTNULL(EINVAL, ip_s);

<<<<<<< HEAD
    struct rte_ether_addr mac;
=======
    rte_ether_addr mac;
>>>>>>> 49b1500c
    DMTR_OK(parse_ether_addr(mac, mac_s));

    struct in_addr ip = {};
    if (inet_pton(AF_INET, ip_s, &ip) != 1) {
        DMTR_FAIL(EINVAL);
    }

    DMTR_OK(learn_addrs(mac, ip));
    return 0;
}

<<<<<<< HEAD
int dmtr::lwip_queue::parse_ether_addr(struct rte_ether_addr &mac_out, const char *s) {
=======
int dmtr::lwip_queue::parse_ether_addr(rte_ether_addr &mac_out, const char *s) {
>>>>>>> 49b1500c
    static_assert(RTE_ETHER_ADDR_LEN == 6);
    DMTR_NOTNULL(EINVAL, s);

    unsigned int values[RTE_ETHER_ADDR_LEN];
    if (6 != sscanf(s, "%2x:%2x:%2x:%2x:%2x:%2x%*c", &values[0], &values[1], &values[2], &values[3], &values[4], &values[5])) {
        return EINVAL;
    }

    for (size_t i = 0; i < RTE_ETHER_ADDR_LEN; ++i) {
        DMTR_OK(dmtr_utou8(&mac_out.addr_bytes[i], values[i]));
    }

    return 0;
}

int dmtr::lwip_queue::setup_rx_queue_ip_frag_tbl(uint32_t queue) {
    uint32_t nb_mbuf;
    uint64_t frag_cycles;
    char buf[RTE_MEMPOOL_NAMESIZE];
    uint32_t max_flow_num = MAX_FLOW_NUM;
    const uint16_t socket = boost::get(our_dpdk_port_id);

    frag_cycles = (rte_get_tsc_hz() + MS_PER_S - 1) / MS_PER_S * (3600 * MS_PER_S);

    our_ip_frag_tbl = rte_ip_frag_table_create(
        max_flow_num, IP_FRAG_TBL_BUCKET_ENTRIES, MAX_FRAG_NUM,
        frag_cycles, socket
    );
    DMTR_NOTNULL(EINVAL, our_ip_frag_tbl);

    //FIXME: replace by
    //2 *bucket_entries * RTE_LIBRTE_IP_FRAG_MAX * <maximum number of mbufs per packet>
    nb_mbuf = (uint32_t)NUM_MBUFS;

    snprintf(buf, sizeof(buf), "ip_frag_mbuf_pool_%u", queue);

    DMTR_OK(rte_pktmbuf_pool_create(
        our_ip_frag_mbuf_pool,
        buf, nb_mbuf,
        MBUF_CACHE_SIZE,
        0,
        5000, //RTE_MBUF_DEFAULT_BUF_SIZE,
        rte_socket_id()
    ));

    return 0;
}

void dmtr::lwip_queue::start_threads() {
    if (my_listening_flag) {
        my_accept_thread.reset(new task::thread_type([=](task::thread_type::yield_type &yield, task::thread_type::queue_type &tq) {
            return accept_thread(yield, tq);
        }));
    } else {
        my_push_thread.reset(new task::thread_type([=](task::thread_type::yield_type &yield, task::thread_type::queue_type &tq) {
            return push_thread(yield, tq);
        }));

        my_pop_thread.reset(new task::thread_type([=](task::thread_type::yield_type &yield, task::thread_type::queue_type &tq) {
            return pop_thread(yield, tq);
        }));
    }
}<|MERGE_RESOLUTION|>--- conflicted
+++ resolved
@@ -117,11 +117,7 @@
 static std::mutex push_token_traces_mutex;
 #endif
 
-<<<<<<< HEAD
 const struct rte_ether_addr dmtr::lwip_queue::ether_broadcast = {
-=======
-const rte_ether_addr dmtr::lwip_queue::ether_broadcast = {
->>>>>>> 49b1500c
     .addr_bytes = {0xff, 0xff, 0xff, 0xff, 0xff, 0xff}
 };
 
@@ -200,15 +196,9 @@
 // local ports bound for incoming connections, used to demultiplex incoming new messages for accept
 std::map<lwip_4tuple, std::queue<dmtr_sgarray_t> *> dmtr::lwip_queue::our_recv_queues;
 std::unordered_map<std::string, struct in_addr> dmtr::lwip_queue::our_mac_to_ip_table;
-<<<<<<< HEAD
 std::unordered_map<in_addr_t, struct rte_ether_addr> dmtr::lwip_queue::our_ip_to_mac_table;
 
 int dmtr::lwip_queue::ip_to_mac(struct rte_ether_addr &mac_out, const struct in_addr &ip)
-=======
-std::unordered_map<in_addr_t, rte_ether_addr> dmtr::lwip_queue::our_ip_to_mac_table;
-
-int dmtr::lwip_queue::ip_to_mac(rte_ether_addr &mac_out, const struct in_addr &ip)
->>>>>>> 49b1500c
 {
     auto it = our_ip_to_mac_table.find(ip.s_addr);
     DMTR_TRUE(ENOENT, our_ip_to_mac_table.cend() != it);
@@ -216,11 +206,7 @@
     return 0;
 }
 
-<<<<<<< HEAD
 int dmtr::lwip_queue::mac_to_ip(struct in_addr &ip_out, const struct rte_ether_addr &mac)
-=======
-int dmtr::lwip_queue::mac_to_ip(struct in_addr &ip_out, const rte_ether_addr &mac)
->>>>>>> 49b1500c
 {
     std::string mac_s(reinterpret_cast<const char *>(mac.addr_bytes), RTE_ETHER_ADDR_LEN);
     auto it = our_mac_to_ip_table.find(mac_s);
@@ -267,11 +253,7 @@
     return 0;
 }
 
-<<<<<<< HEAD
 int dmtr::lwip_queue::print_ether_addr(FILE *f, struct rte_ether_addr &eth_addr) {
-=======
-int dmtr::lwip_queue::print_ether_addr(FILE *f, rte_ether_addr &eth_addr) {
->>>>>>> 49b1500c
     DMTR_NOTNULL(EINVAL, f);
 
     char buf[RTE_ETHER_ADDR_FMT_SIZE];
@@ -694,11 +676,7 @@
     // only one socket can be bound to an address at a time
     const uint16_t dpdk_port_id = boost::get(our_dpdk_port_id);
 
-<<<<<<< HEAD
     struct rte_ether_addr mac = {};
-=======
-    rte_ether_addr mac = {};
->>>>>>> 49b1500c
     DMTR_OK(rte_eth_macaddr_get(dpdk_port_id, mac));
     struct in_addr ip;
     DMTR_OK(mac_to_ip(ip, mac));
@@ -748,11 +726,7 @@
     DMTR_TRUE(EINVAL, saddr_copy.sin_family == AF_INET);
 
     // give the connection the local ip;
-<<<<<<< HEAD
     struct rte_ether_addr mac;
-=======
-    rte_ether_addr mac;
->>>>>>> 49b1500c
     DMTR_OK(rte_eth_macaddr_get(dpdk_port_id, mac));
     struct sockaddr_in src = {};
     src.sin_family = AF_INET;
@@ -887,25 +861,12 @@
         // ...
 
         // First, compute the offset of each header.  We will later fill them in, in reverse order.
-<<<<<<< HEAD
         auto * const eth_hdr = reinterpret_cast<struct ::rte_ether_hdr *>(p);
         p += sizeof(*eth_hdr);
         auto * const ip_hdr = reinterpret_cast<struct ::rte_ipv4_hdr *>(p);
         p += sizeof(*ip_hdr);
         auto * const udp_hdr = reinterpret_cast<struct ::rte_udp_hdr *>(p);
         p += sizeof(*udp_hdr);
-=======
-        auto * eth_hdr = rte_pktmbuf_mtod_offset(pkt, ::rte_ether_hdr *, 0);
-        auto * ip_hdr = rte_pktmbuf_mtod_offset(pkt, ::rte_ipv4_hdr *, sizeof(*eth_hdr));
-        auto * rte_udp_hdr = rte_pktmbuf_mtod_offset(pkt, ::rte_udp_hdr *, sizeof(*ip_hdr) + sizeof(*eth_hdr));
-        auto *p = rte_pktmbuf_mtod_offset(pkt, uint8_t *, sizeof(*eth_hdr) + sizeof(*ip_hdr) + sizeof(*rte_udp_hdr));
-        //auto * const eth_hdr = reinterpret_cast<struct ::rte_ether_hdr *>(p);
-        //p += sizeof(*eth_hdr);
-        //auto * const ip_hdr = reinterpret_cast<struct ::rte_ipv4_hdr *>(p);
-        //p += sizeof(*ip_hdr);
-        //auto * const rte_udp_hdr = reinterpret_cast<struct ::rte_udp_hdr *>(p);
-        //p += sizeof(*rte_udp_hdr);
->>>>>>> 49b1500c
 
         uint32_t total_len = 0; // Length of data written so far.
 
@@ -1130,12 +1091,6 @@
 #if DMTR_DEBUG
         printf("Sent %d packets\n", nb_pkts);
 #endif
-<<<<<<< HEAD
-=======
-        for (int i = 0; i < nb_pkts; ++i) {
-            //rte_pktmbuf_free(tx_pkts[i]);
-        }
->>>>>>> 49b1500c
 
 #if DMTR_PROFILE
         auto now = take_time();
@@ -1322,31 +1277,19 @@
     // this will fail to re-assemble, and Demeter will hang up
     // We should discard the packet int his case, and move on
     for (size_t i = 0; i < count; ++i) {
-<<<<<<< HEAD
-        struct rte_ether_hdr *eth_hdr;
-        eth_hdr = rte_pktmbuf_mtod(pkts[i], struct rte_ether_hdr *);
-
-        if (RTE_ETH_IS_IPV4_HDR(pkts[i]->packet_type)) {
-            struct rte_ipv4_hdr *ip_hdr = (struct ::rte_ipv4_hdr *) (eth_hdr + 1);
-=======
         if (RTE_ETH_IS_IPV4_HDR(pkts[i]->packet_type)) {
             ::rte_ipv4_hdr ip_hdr_buf;
             auto * const ip_hdr = rte_read(pkts[i], sizeof(::rte_ether_hdr), ip_hdr_buf);
->>>>>>> 49b1500c
 #if DMTR_DEBUG
             uint16_t offset_full_flag = ip_hdr->fragment_offset;
             uint16_t offset = rte_be_to_cpu_16(offset_full_flag) & RTE_IPV4_HDR_OFFSET_MASK;
             printf("packet #%zu's payload is offset by %d bytes\n", i, offset * 8);
 #endif
             if (rte_ipv4_frag_pkt_is_fragmented(ip_hdr)) {
-<<<<<<< HEAD
 #if DMTR_DEBUG
                 printf("Handling IP fragment");
 #endif
-                pkts[i]->l2_len = sizeof(*eth_hdr);
-=======
                 pkts[i]->l2_len = sizeof(::rte_ether_hdr);
->>>>>>> 49b1500c
                 pkts[i]->l3_len = sizeof(*ip_hdr);
 
                 struct rte_mbuf *out = rte_ipv4_frag_reassemble_packet(
@@ -1454,25 +1397,17 @@
     // sga.buf[1].len
     // sga.buf[1].buf
     // ...
-<<<<<<< HEAD
 
     if ((pkt->ol_flags & PKT_RX_L4_CKSUM_MASK) == PKT_RX_L4_CKSUM_BAD) {
         printf("L4 checksum is corrupted\n");
     }
 
-    auto *p = rte_pktmbuf_mtod(pkt, uint8_t *);
-
-    // check ethernet header
-    auto * const eth_hdr = reinterpret_cast<struct ::rte_ether_hdr *>(p);
-    p += sizeof(*eth_hdr);
-=======
     size_t offset = 0;
     ::rte_ether_hdr eth_buf;
     auto * const eth_hdr = rte_read(pkt, 0, eth_buf);
     offset += sizeof(*eth_hdr);
 
     // check rte_ethernet header
->>>>>>> 49b1500c
     auto eth_type = ntohs(eth_hdr->ether_type);
 
 #if DMTR_DEBUG
@@ -1487,11 +1422,7 @@
     printf("recv: eth type: %x\n", eth_type);
 #endif
 
-<<<<<<< HEAD
     struct rte_ether_addr mac_addr = {};
-=======
-    rte_ether_addr mac_addr = {};
->>>>>>> 49b1500c
 
     DMTR_OK(rte_eth_macaddr_get(boost::get(our_dpdk_port_id), mac_addr));
     if (!rte_is_same_ether_addr(&mac_addr, &eth_hdr->d_addr) && !rte_is_same_ether_addr(&ether_broadcast, &eth_hdr->d_addr)) {
@@ -1509,14 +1440,9 @@
     }
 
     // check ip header
-<<<<<<< HEAD
-    auto * const ip_hdr = reinterpret_cast<struct ::rte_ipv4_hdr *>(p);
-    p += sizeof(*ip_hdr);
-=======
     ::rte_ipv4_hdr ip_hdr_buf;
     auto * const ip_hdr = rte_read(pkt, offset, ip_hdr_buf);
     offset += sizeof(*ip_hdr);
->>>>>>> 49b1500c
 
     // In network byte order.
     in_addr_t ipv4_src_addr = ip_hdr->src_addr;
@@ -1538,14 +1464,9 @@
     dst.sin_addr.s_addr = ipv4_dst_addr;
 
     // check udp header
-<<<<<<< HEAD
-    auto * const udp_hdr = reinterpret_cast<struct ::rte_udp_hdr *>(p);
-    p += sizeof(*udp_hdr);
-=======
     ::rte_udp_hdr udp_hdr_buf;
     auto *const udp_hdr = rte_read(pkt, offset, udp_hdr_buf);
     offset += sizeof(*udp_hdr);
->>>>>>> 49b1500c
 
     // In network byte order.
     in_port_t udp_src_port = udp_hdr->src_port;
@@ -1653,11 +1574,7 @@
     return t->poll(qr_out);
 }
 
-<<<<<<< HEAD
 int dmtr::lwip_queue::rte_eth_macaddr_get(uint16_t port_id, struct rte_ether_addr &mac_addr) {
-=======
-int dmtr::lwip_queue::rte_eth_macaddr_get(uint16_t port_id, rte_ether_addr &mac_addr) {
->>>>>>> 49b1500c
     DMTR_TRUE(ERANGE, ::rte_eth_dev_is_valid_port(port_id));
 
     // todo: how to detect invalid port ids?
@@ -1870,11 +1787,7 @@
     return 0;
 }
 
-<<<<<<< HEAD
 int dmtr::lwip_queue::learn_addrs(const struct rte_ether_addr &mac, const struct in_addr &ip) {
-=======
-int dmtr::lwip_queue::learn_addrs(const rte_ether_addr &mac, const struct in_addr &ip) {
->>>>>>> 49b1500c
     DMTR_TRUE(EINVAL, !rte_is_same_ether_addr(&mac, &ether_broadcast));
     std::string mac_s(reinterpret_cast<const char *>(mac.addr_bytes), RTE_ETHER_ADDR_LEN);
     DMTR_TRUE(EEXIST, our_mac_to_ip_table.find(mac_s) == our_mac_to_ip_table.cend());
@@ -1889,11 +1802,7 @@
     DMTR_NOTNULL(EINVAL, mac_s);
     DMTR_NOTNULL(EINVAL, ip_s);
 
-<<<<<<< HEAD
     struct rte_ether_addr mac;
-=======
-    rte_ether_addr mac;
->>>>>>> 49b1500c
     DMTR_OK(parse_ether_addr(mac, mac_s));
 
     struct in_addr ip = {};
@@ -1905,11 +1814,7 @@
     return 0;
 }
 
-<<<<<<< HEAD
 int dmtr::lwip_queue::parse_ether_addr(struct rte_ether_addr &mac_out, const char *s) {
-=======
-int dmtr::lwip_queue::parse_ether_addr(rte_ether_addr &mac_out, const char *s) {
->>>>>>> 49b1500c
     static_assert(RTE_ETHER_ADDR_LEN == 6);
     DMTR_NOTNULL(EINVAL, s);
 
