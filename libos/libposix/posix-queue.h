--- conflicted
+++ resolved
@@ -71,14 +71,10 @@
 
     int fd;
     bool listening = false;
-<<<<<<< HEAD
     bool connected = false;
     bool is_tcp = true;
     sockaddr connected_addr;
 
-=======
-    
->>>>>>> cf22aae2
     void ProcessIncoming(PendingRequest &req);
     void ProcessOutgoing(PendingRequest &req);
     void ProcessQ(size_t maxRequests);
@@ -91,10 +87,7 @@
 
     // network functions
     int socket(int domain, int type, int protocol);
-<<<<<<< HEAD
-=======
     int getsockname(struct sockaddr *saddr, socklen_t *size);
->>>>>>> cf22aae2
     int listen(int backlog);
     int bind(struct sockaddr *saddr, socklen_t size);
     int accept(struct sockaddr *saddr, socklen_t *size);
