--- conflicted
+++ resolved
@@ -90,16 +90,10 @@
 
 public:
     RdmaQueue() : Queue(), workQ{} { };
-<<<<<<< HEAD
     RdmaQueue(QueueType type, int qd) :
         Queue(type, qd), workQ{}  { };
     ~RdmaQueue() { };
     
-=======
-    RdmaQueue(BasicQueueType type, int qd) :
-        Queue(type, qd), workQ{}  { };
-
->>>>>>> 23b330a4
     // network functions
     int socket(int domain, int type, int protocol);
     int getsockname(struct sockaddr *saddr, socklen_t *size);
